--- conflicted
+++ resolved
@@ -123,13 +123,9 @@
 			return nil, ErrAuthenticationFailed
 		}
 		return &models.User{
-<<<<<<< HEAD
 			Email:    userData.Email,
 			FullName: userData.FullName,
 			ID:       int64(userData.Id),
-=======
-			ID: int64(userData.Id),
->>>>>>> add873c7
 		}, nil
 	}
 }
