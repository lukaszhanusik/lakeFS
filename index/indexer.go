--- conflicted
+++ resolved
@@ -767,12 +767,8 @@
 		return &result{hasMore, commits}, err
 	})
 	if err != nil {
-<<<<<<< HEAD
 		index.log().WithError(err).WithField("from", fromCommitId).Error("could not read commits")
-		return nil, err
-=======
 		return nil, false, err
->>>>>>> 0c662000
 	}
 	return res.(*result).results, res.(*result).hasMore, nil
 }
